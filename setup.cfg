[metadata]
name = indra_cogex
version = 1.0.0
description = INDRA Context Graph Extension
long_description = file: README.md
long_description_content_type = text/markdown

# Author Information
author = Benjamin M. Gyori
author_email = benjamin_gyori@hms.harvard.edu

# Project Information
url = https://github.com/indralab/indra_cogex
download_url = https://github.com/indralab/indra_cogex/releases

# License Information
license = BSD-2-Clause
license_files = LICENSE

classifiers =
    Development Status :: 4 - Beta
    Environment :: Console
    Intended Audience :: Science/Research
    Operating System :: OS Independent
    License :: OSI Approved :: BSD License
    Programming Language :: Python
    Programming Language :: Python :: 3.7
    Programming Language :: Python :: 3.8
    Programming Language :: Python :: 3.9
    Programming Language :: Python :: 3 :: Only
keywords =
    INDRA
    systems biology
    knowledge graphs

[options]
install_requires =
    indra @ git+https://github.com/sorgerlab/indra.git
    neo4j
    click
    more_click>=0.1.1
    class-resolver>=0.0.9
    pystow>=0.1.6
<<<<<<< HEAD
    bioregistry
    pyobo
=======
    bioregistry>=0.9.62
    pyobo>=0.9.1
>>>>>>> 227127c1
    numpy
    scipy<1.8.0 # https://github.com/scipy/scipy/issues/16079
    statsmodels
    pandas
    python-dateutil
    pydantic<2.0.0

include_package_data = True
python_requires = >=3.7
packages = find:
package_dir =
    = src

[options.packages.find]
where = src

[options.extras_require]
tests =
    nose
assembly =
    gilda
    biomappings
web =
    flask
    flask-restx
    flask-wtf
    bootstrap-flask>=2.0.0
    flask_jwt_extended<4.0.0
    docstring-parser
    indralab_auth_tools @ git+https://github.com/indralab/ui_util.git#egg=indralab_auth_tools&subdirectory=indralab_auth_tools
    pusher
gunicorn =
    gunicorn
gsea =
    gseapy<0.12.0
docs =
    sphinx
    sphinx-rtd-theme
    sphinx-click
    sphinx-autodoc-typehints

######################
# Doc8 Configuration #
# (doc8.ini)         #
######################
[doc8]
max-line-length = 120

##########################
# Darglint Configuration #
##########################
[darglint]
docstring_style = sphinx
strictness = short

#######################
# isort Configuration #
#######################
[isort]
profile = black
multi_line_output = 3
include_trailing_comma = true
reverse_relative = true<|MERGE_RESOLUTION|>--- conflicted
+++ resolved
@@ -41,13 +41,8 @@
     more_click>=0.1.1
     class-resolver>=0.0.9
     pystow>=0.1.6
-<<<<<<< HEAD
-    bioregistry
-    pyobo
-=======
     bioregistry>=0.9.62
     pyobo>=0.9.1
->>>>>>> 227127c1
     numpy
     scipy<1.8.0 # https://github.com/scipy/scipy/issues/16079
     statsmodels
