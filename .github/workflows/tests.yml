--- conflicted
+++ resolved
@@ -9,11 +9,7 @@
     strategy:
       matrix:
         os: [ ubuntu-latest ]
-<<<<<<< HEAD
-        python-version: [ "3.7", "3.9", "3.10" ]
-=======
         python-version: [ "3.8", "3.10" ]
->>>>>>> 227127c1
     steps:
       - uses: actions/checkout@v2
       - name: Set up Python ${{ matrix.python-version }}
