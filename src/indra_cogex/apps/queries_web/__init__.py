# -*- coding: utf-8 -*-

"""An app wrapping the several modules of indra_cogex.

The endpoints are created dynamically based on the functions in the following modules:
- indra_cogex.client.queries
- indra_cogex.client.subnetwork
- indra_cogex.analysis.metabolite_analysis
- indra_cogex.analysis.gene_analysis
"""
import csv
import logging
from http import HTTPStatus
from inspect import isfunction, signature

from flask import jsonify, request
from flask_restx import Resource, abort, fields, Namespace, Model

from indra_cogex.apps.proxies import client
from indra_cogex.client import queries, subnetwork
from indra_cogex.client.enrichment.mla import EXAMPLE_CHEBI_CURIES
from indra_cogex.client.enrichment.discrete import EXAMPLE_GENE_IDS
from indra_cogex.client.enrichment.signed import EXAMPLE_POSITIVE_HGNC_IDS, EXAMPLE_NEGATIVE_HGNC_IDS
from indra_cogex.analysis import metabolite_analysis, gene_analysis, gene_continuous_analysis_example_data

from .helpers import ParseError, get_docstring, parse_json, process_result

__all__ = [
    "query_ns",
]

logger = logging.getLogger(__name__)

query_ns = Namespace("CoGEx Queries", "Queries for INDRA CoGEx", path="/api/")

def get_example_data():
    """Get example data for gene continuous analysis."""
    reader = csv.reader(gene_continuous_analysis_example_data.open())
    _ = next(reader)  # Skip header
    names, log_fold_changes = zip(*reader)
    return names, [float(n) for n in log_fold_changes]

continuous_analysis_example_names, continuous_analysis_example_data = get_example_data()

examples_dict = {
    "tissue": fields.List(fields.String, example=["UBERON", "UBERON:0001162"]),
    "gene": fields.List(fields.String, example=["HGNC", "9896"]),
    "go_term": fields.List(fields.String, example=["GO", "GO:0000978"]),
    "drug": fields.List(fields.String, example=["CHEBI", "CHEBI:27690"]),
    "drugs": fields.List(
        fields.List(fields.String),
        example=[["CHEBI", "CHEBI:27690"], ["CHEBI", "CHEBI:114785"]]
    ),
    "disease": fields.List(fields.String, example=["MESH", "D007855"]),
    "trial": fields.List(fields.String, example=["CLINICALTRIALS", "NCT00000114"]),
    "genes": fields.List(
        fields.List(fields.String),
        example=[["HGNC", "1097"], ["HGNC", "6407"]]
    ),
    "pathway": fields.List(fields.String, example=["WIKIPATHWAYS", "WP5037"]),
    "side_effect": fields.List(fields.String, example=["UMLS", "C3267206"]),
    "term": fields.List(fields.String, example=["MESH", "D007855"]),
    "parent": fields.List(fields.String, example=["MESH", "D007855"]),
    "mesh_term": fields.List(fields.String, example=["MESH", "D015002"]),
    "pmid_term": fields.List(fields.String, example=["PUBMED", "34634383"]),
    "paper_term": fields.List(fields.String, example=["PUBMED", "23356518"]),
    "pmids": fields.List(fields.String, example=["20861832", "19503834"]),
    "include_child_terms": fields.Boolean(example=True),
    # NOTE: statement hashes are too large to be int for JavaScript
    "stmt_hash": fields.String(example="12198579805553967"),
    "stmt_hashes": fields.List(fields.String, example=["12198579805553967", "30651649296901235"]),
<<<<<<< HEAD
=======
    "rel_type": fields.String(example="Phosphorylation"),
    "rel_types": fields.List(fields.String, example=["Phosphorylation", "Activation"]),
    "agent_name": fields.String(example="MEK"),
    "agent": fields.String(example="MEK"),
    "other_agent": fields.String(example="ERK"),
    "agent_role": fields.String(example="Subject"),
    "other_role" : fields.String(example="Object"),
    "stmt_source": fields.String(example="reach"),
    "stmt_sources": fields.List(fields.String, example=["reach", "sparser"]),
>>>>>>> e1755970
    "include_db_evidence": fields.Boolean(example=True),
    "cell_line": fields.List(fields.String, example=["CCLE", "BT20_BREAST"]),
    "target": fields.List(fields.String, example=["HGNC", "6840"]),
    "targets": fields.List(
        fields.List(fields.String),
        example=[["HGNC", "6840"], ["HGNC", "1097"]]
    ),
    "include_indirect": fields.Boolean(example=True),
    "filter_medscan": fields.Boolean(example=True),
    "limit": fields.Integer(example=30),
    "evidence_limit": fields.Integer(example=30),
    "nodes": fields.List(
        fields.List(fields.String),
        example=[["FPLX", "MEK"], ["FPLX", "ERK"]]
    ),
    "offset": fields.Integer(example=1),
    # Analysis API
    # Metabolite analysis, and gene analysis examples (discrete, signed, continuous)
    "metabolites": fields.List(fields.String, example=EXAMPLE_CHEBI_CURIES),
    "method": fields.String(example="fdr_bh"),
    "alpha": fields.Float(example=0.05, min=0, max=1),
    "keep_insignificant": fields.Boolean(example=False),
    "minimum_evidence_count": fields.Integer(example=2),
    "minimum_belief": fields.Float(example=0.7, min=0, max=1),
    "ec_code": fields.String(example="3.2.1.4"),
    # Example for /gene/discrete
    "gene_list": fields.List(fields.String, example=EXAMPLE_GENE_IDS),
    # Examples for positive_genes and negative_genes for /gene/signed
    "positive_genes": fields.List(fields.String,example=EXAMPLE_POSITIVE_HGNC_IDS),
    "negative_genes": fields.List(fields.String,example=EXAMPLE_NEGATIVE_HGNC_IDS),
    "gene_names": fields.List(fields.String, example=continuous_analysis_example_names),
    "log_fold_change": fields.List(fields.Float, example=continuous_analysis_example_data),
    "species": fields.String(example="human"),
    "permutations": fields.Integer(example=100),
    "source": fields.String(example="go"),
    "indra_path_analysis": fields.Boolean(example=False),
}

# Parameters to always skip in the examples and in the documentation
SKIP_GLOBAL = {"client", "return_evidence_counts", "kwargs",
               "subject_prefix", "object_prefix", "file_path"}

# Parameters to skip for specific functions
SKIP_ARGUMENTS = {
    "get_stmts_for_stmt_hashes": {"return_evidence_counts", "evidence_map"},
    "get_evidences_for_stmt_hash": {"remove_medscan"},
    "get_evidences_for_stmt_hashes": {"remove_medscan"},
    "get_statements": {"mesh_term","include_child_terms"}
}

# This is the list of functions to be included
# To add a new function, make sure it is part of __all__ in the respective module or is
# listed explicitly below and properly documented in its docstring as well as having
# example values for its parameters in the examples_dict above.
module_functions = (
        [(queries, fn) for fn in queries.__all__] +
        [(subnetwork, fn) for fn in ["indra_subnetwork_relations", "indra_subnetwork_meta"]] +
        [(metabolite_analysis, fn) for fn in ["metabolite_discrete_analysis"]] +
        [(gene_analysis, fn) for fn in ["discrete_analysis", "signed_analysis", "continuous_analysis"]]
)

# Maps function names to the actual functions
func_mapping = {fname: getattr(module, fname) for module, fname in module_functions}

# Create resource for each query function
for module, func_name in module_functions:
    if not isfunction(getattr(module, func_name)) or func_name == "get_schema_graph":
        continue

    func = getattr(module, func_name)
    func_sig = signature(func)
    client_param = func_sig.parameters.get("client")
    if client_param is None:
        continue

    short_doc, fixed_doc = get_docstring(
        func, skip_params=SKIP_GLOBAL | SKIP_ARGUMENTS.get(func_name, set())
    )

    param_names = list(func_sig.parameters.keys())
    param_names.remove("client")

    model_name = f"{func_name}_model"

    for param_name in param_names:
        if param_name in SKIP_GLOBAL:
            continue
        if param_name in SKIP_ARGUMENTS.get(func_name, set()):
            continue
        if param_name not in examples_dict:
            raise KeyError(
                f"Missing example for parameter '{param_name}' in function '{func_name}'"
            )

    # Get the parameters name for the other parameter that is not 'client'
    query_model = query_ns.model(
        model_name,
        {
            param_name: examples_dict[param_name]
            for param_name in param_names
            if param_name not in SKIP_GLOBAL
               and param_name not in SKIP_ARGUMENTS.get(func_name, [])
        },
    )


    @query_ns.expect(query_model)
    @query_ns.route(f"/{func_name}", doc={"summary": short_doc})
    class QueryResource(Resource):
        """A resource for a query."""

        func_name = func_name

        def post(self):
            """Get a query."""
            json_dict = request.json
            if json_dict is None:
                abort(
                    code=HTTPStatus.UNSUPPORTED_MEDIA_TYPE,
                    message="Missing application/json header or json body",
                )

            try:
                parsed_query = parse_json(json_dict)
                result = func_mapping[self.func_name](**parsed_query, client=client)
                # Any 'is' type query
                if isinstance(result, bool):
                    return jsonify({self.func_name: result})
                else:
                    return jsonify(process_result(result))

            except ParseError as err:
                logger.error(err)
                abort(code=HTTPStatus.UNSUPPORTED_MEDIA_TYPE, message=str(err))

            except ValueError as err:
                logger.error(err)
                abort(code=HTTPStatus.BAD_REQUEST, message=str(err))

            except Exception as err:
                logger.error(err)
                abort(code=HTTPStatus.INTERNAL_SERVER_ERROR)

        post.__doc__ = fixed_doc<|MERGE_RESOLUTION|>--- conflicted
+++ resolved
@@ -69,8 +69,6 @@
     # NOTE: statement hashes are too large to be int for JavaScript
     "stmt_hash": fields.String(example="12198579805553967"),
     "stmt_hashes": fields.List(fields.String, example=["12198579805553967", "30651649296901235"]),
-<<<<<<< HEAD
-=======
     "rel_type": fields.String(example="Phosphorylation"),
     "rel_types": fields.List(fields.String, example=["Phosphorylation", "Activation"]),
     "agent_name": fields.String(example="MEK"),
@@ -80,7 +78,6 @@
     "other_role" : fields.String(example="Object"),
     "stmt_source": fields.String(example="reach"),
     "stmt_sources": fields.List(fields.String, example=["reach", "sparser"]),
->>>>>>> e1755970
     "include_db_evidence": fields.Boolean(example=True),
     "cell_line": fields.List(fields.String, example=["CCLE", "BT20_BREAST"]),
     "target": fields.List(fields.String, example=["HGNC", "6840"]),
